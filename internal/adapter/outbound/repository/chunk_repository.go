--- conflicted
+++ resolved
@@ -66,7 +66,6 @@
 	`
 )
 
-<<<<<<< HEAD
 // validateEmbeddingDimensions validates that an embedding has the expected dimensions.
 func validateEmbeddingDimensions(embedding *outbound.Embedding) error {
 	if len(embedding.Vector) != expectedEmbeddingDimensions {
@@ -74,7 +73,8 @@
 			expectedEmbeddingDimensions, len(embedding.Vector), embedding.ModelVersion, embedding.ChunkID.String())
 	}
 	return nil
-=======
+}
+
 // sanitizeContentWithLogging removes null bytes from content and logs when detected.
 func sanitizeContentWithLogging(ctx context.Context, content string, chunkID string, filePath string) string {
 	nullCount := strings.Count(content, "\x00")
@@ -91,7 +91,6 @@
 		return strings.ReplaceAll(content, "\x00", "")
 	}
 	return content
->>>>>>> 41f588ba
 }
 
 // PostgreSQLChunkRepository implements the ChunkStorageRepository interface.
@@ -268,25 +267,9 @@
 		return errors.New("repository_id is required to save chunk")
 	}
 
-<<<<<<< HEAD
-	// Defensive sanitization: Remove null bytes for PostgreSQL UTF-8 compatibility
-	sanitizedContent := valueobject.SanitizeContent(chunk.Content)
-	if len(sanitizedContent) != len(chunk.Content) {
-		slogger.Warn(ctx, "Null bytes detected and removed from chunk content", slogger.Fields{
-			"chunk_id":           chunk.ID,
-			"file_path":          chunk.FilePath,
-			"original_len":       len(chunk.Content),
-			"sanitized_len":      len(sanitizedContent),
-			"null_bytes_removed": len(chunk.Content) - len(sanitizedContent),
-		})
-	}
-
-	_, err = r.pool.Exec(ctx, query,
-=======
 	// Save chunk and get the actual chunk ID (could be existing if conflict occurs)
 	var actualChunkID uuid.UUID
 	err = r.pool.QueryRow(ctx, query,
->>>>>>> 41f588ba
 		chunkID,
 		repositoryID,
 		chunk.FilePath,
@@ -400,28 +383,12 @@
 			return errors.New("repository_id is required to save chunk in batch")
 		}
 
-<<<<<<< HEAD
-		// Defensive sanitization: Remove null bytes for PostgreSQL UTF-8 compatibility
-		sanitizedContent := valueobject.SanitizeContent(chunk.Content)
-		if len(sanitizedContent) != len(chunk.Content) {
-			slogger.Warn(ctx, "Null bytes detected and removed from chunk content in batch", slogger.Fields{
-				"chunk_id":           chunk.ID,
-				"file_path":          chunk.FilePath,
-				"original_len":       len(chunk.Content),
-				"sanitized_len":      len(sanitizedContent),
-				"null_bytes_removed": len(chunk.Content) - len(sanitizedContent),
-			})
-		}
-
-		_, err = tx.Exec(ctx, query,
-=======
 		// Sanitize content for PostgreSQL UTF-8 compatibility
 		sanitizedContent := sanitizeContentWithLogging(ctx, chunk.Content, chunk.ID, chunk.FilePath)
 
 		// Save chunk and get the actual chunk ID (could be existing if conflict occurs)
 		var actualChunkID uuid.UUID
 		err = tx.QueryRow(ctx, query,
->>>>>>> 41f588ba
 			chunkID,
 			repositoryID,
 			chunk.FilePath,
@@ -1593,43 +1560,12 @@
 		return fmt.Errorf("failed to prepare chunk fields: %w", err)
 	}
 
-<<<<<<< HEAD
-	// Defensive sanitization: Remove null bytes for PostgreSQL UTF-8 compatibility
-	sanitizedContent := valueobject.SanitizeContent(chunk.Content)
-	if len(sanitizedContent) != len(chunk.Content) {
-		slogger.Warn(ctx, "Null bytes detected and removed from chunk content in transaction", slogger.Fields{
-			"chunk_id":           chunk.ID,
-			"embedding_id":       embedding.ID.String(),
-			"file_path":          chunk.FilePath,
-			"original_len":       len(chunk.Content),
-			"sanitized_len":      len(sanitizedContent),
-			"null_bytes_removed": len(chunk.Content) - len(sanitizedContent),
-		})
-	}
-
-	// Save chunk - use a modified query for transactional context that returns the ID
-	// This ensures we have the chunk ID even if ON CONFLICT DO NOTHING is triggered
-	chunkInsertQuery := `
-		INSERT INTO codechunking.code_chunks (
-			id, repository_id, file_path, chunk_type, content, language,
-			start_line, end_line, entity_name, parent_entity, content_hash, metadata,
-			qualified_name, signature, visibility
-		) VALUES ($1, $2, $3, $4, $5, $6, $7, $8, $9, $10, $11, $12, $13, $14, $15)
-		ON CONFLICT (repository_id, file_path, content_hash) DO UPDATE
-		SET updated_at = CURRENT_TIMESTAMP
-		RETURNING id
-	`
-
-	var returnedChunkID uuid.UUID
-	err = tx.QueryRow(ctx, chunkInsertQuery,
-=======
 	// Sanitize content for PostgreSQL UTF-8 compatibility
 	sanitizedContent := sanitizeContentWithLogging(ctx, chunk.Content, chunk.ID, chunk.FilePath)
 
 	// Save chunk and get the actual chunk ID (could be existing if conflict occurs)
 	var actualChunkID uuid.UUID
 	err = tx.QueryRow(ctx, insertChunkQuery,
->>>>>>> 41f588ba
 		chunkID,
 		fields.RepositoryID,
 		chunk.FilePath,
@@ -1645,11 +1581,7 @@
 		fields.QualifiedName,
 		fields.Signature,
 		fields.Visibility,
-<<<<<<< HEAD
-	).Scan(&returnedChunkID)
-=======
 	).Scan(&actualChunkID)
->>>>>>> 41f588ba
 	if err != nil {
 		slogger.Error(ctx, "Failed to save chunk in transaction", slogger.Fields{
 			"chunk_id":      chunk.ID,
@@ -1659,10 +1591,6 @@
 		return fmt.Errorf("failed to save chunk in transaction: %w", err)
 	}
 
-<<<<<<< HEAD
-	// Use the returned chunk ID for the embedding (handles both insert and conflict cases)
-	embedding.ChunkID = returnedChunkID
-=======
 	// Update the in-memory chunk ID and embedding's chunk reference with the actual ID
 	// This is critical when ON CONFLICT occurs - we need to use the existing chunk's ID
 	if actualChunkID != chunkID {
@@ -1674,7 +1602,6 @@
 		chunk.ID = actualChunkID.String()
 		embedding.ChunkID = actualChunkID
 	}
->>>>>>> 41f588ba
 
 	// Save embedding (try partitioned, fallback to regular)
 	if err := r.saveEmbeddingInTx(ctx, tx, embedding, chunk.ID, fields.RepositoryID, chunk.Language, fields.ChunkType, chunk.FilePath); err != nil {
@@ -1900,22 +1827,6 @@
 				chunk.ID, repositoryID.String(), embeddings[i].RepositoryID.String())
 		}
 
-<<<<<<< HEAD
-		// Defensive sanitization: Remove null bytes for PostgreSQL UTF-8 compatibility
-		sanitizedContent := valueobject.SanitizeContent(chunk.Content)
-		if len(sanitizedContent) != len(chunk.Content) {
-			slogger.Warn(ctx, "Null bytes detected and removed from chunk content in batch transaction", slogger.Fields{
-				"chunk_id":           chunk.ID,
-				"batch_index":        i,
-				"file_path":          chunk.FilePath,
-				"original_len":       len(chunk.Content),
-				"sanitized_len":      len(sanitizedContent),
-				"null_bytes_removed": len(chunk.Content) - len(sanitizedContent),
-			})
-		}
-
-		_, err = tx.Exec(ctx, chunkQuery,
-=======
 		// Force embedding to use the EXACT same repository ID as the chunk
 		// This ensures they route to the same partition and prevents foreign key violations
 		embeddings[i].RepositoryID = repositoryID
@@ -1926,7 +1837,6 @@
 		// Save chunk and get the actual chunk ID (could be existing if conflict occurs)
 		var actualChunkID uuid.UUID
 		err = tx.QueryRow(ctx, chunkQuery,
->>>>>>> 41f588ba
 			chunkID,
 			repositoryID,
 			chunk.FilePath,
