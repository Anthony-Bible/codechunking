package config

import (
	"errors"
	"fmt"
	"time"

	"github.com/spf13/viper"
)

// Config holds the complete application configuration.
type Config struct {
<<<<<<< HEAD
	API             APIConfig             `mapstructure:"api"`
	Worker          WorkerConfig          `mapstructure:"worker"`
	Database        DatabaseConfig        `mapstructure:"database"`
	NATS            NATSConfig            `mapstructure:"nats"`
	Gemini          GeminiConfig          `mapstructure:"gemini"`
	BatchProcessing BatchProcessingConfig `mapstructure:"batch_processing"`
	Log             LogConfig             `mapstructure:"log"`
=======
	API      APIConfig      `mapstructure:"api"`
	Worker   WorkerConfig   `mapstructure:"worker"`
	Database DatabaseConfig `mapstructure:"database"`
	NATS     NATSConfig     `mapstructure:"nats"`
	Search   SearchConfig   `mapstructure:"search"`
	Gemini   GeminiConfig   `mapstructure:"gemini"`
	Log      LogConfig      `mapstructure:"log"`
>>>>>>> 90bbd1b8
}

// APIConfig holds API server configuration.
type APIConfig struct {
	Host                    string        `mapstructure:"host"`
	Port                    string        `mapstructure:"port"`
	ReadTimeout             time.Duration `mapstructure:"read_timeout"`
	WriteTimeout            time.Duration `mapstructure:"write_timeout"`
	EnableDefaultMiddleware *bool         `mapstructure:"enable_default_middleware"`
	EnableCORS              *bool         `mapstructure:"enable_cors"`
	EnableSecurityHeaders   *bool         `mapstructure:"enable_security_headers"`
	EnableLogging           *bool         `mapstructure:"enable_logging"`
	EnableErrorHandling     *bool         `mapstructure:"enable_error_handling"`
}

// WorkerConfig holds worker configuration.
type WorkerConfig struct {
	Concurrency int           `mapstructure:"concurrency"`
	QueueGroup  string        `mapstructure:"queue_group"`
	JobTimeout  time.Duration `mapstructure:"job_timeout"`
}

// DatabaseConfig holds database configuration.
type DatabaseConfig struct {
	Host               string `mapstructure:"host"`
	Port               int    `mapstructure:"port"`
	User               string `mapstructure:"user"`
	Password           string `mapstructure:"password"`
	Name               string `mapstructure:"name"`
	SSLMode            string `mapstructure:"sslmode"`
	MaxConnections     int    `mapstructure:"max_connections"`
	MaxIdleConnections int    `mapstructure:"max_idle_connections"`
}

// DSN returns the database connection string.
func (d DatabaseConfig) DSN() string {
	return fmt.Sprintf("host=%s port=%d user=%s password=%s dbname=%s sslmode=%s",
		d.Host, d.Port, d.User, d.Password, d.Name, d.SSLMode)
}

// NATSConfig holds NATS configuration.
type NATSConfig struct {
	URL           string        `mapstructure:"url"`
	MaxReconnects int           `mapstructure:"max_reconnects"`
	ReconnectWait time.Duration `mapstructure:"reconnect_wait"`
	TestMode      bool          `mapstructure:"test_mode"`
}

// SearchConfig holds search configuration.
type SearchConfig struct {
	IterativeScanMode string `mapstructure:"iterative_scan_mode"`
}

// GeminiConfig holds Gemini API configuration.
type GeminiConfig struct {
	APIKey     string        `mapstructure:"api_key"`
	Model      string        `mapstructure:"model"`
	MaxRetries int           `mapstructure:"max_retries"`
	Timeout    time.Duration `mapstructure:"timeout"`
	Batch      BatchConfig   `mapstructure:"batch"` // Batch embedding configuration
}

// BatchConfig holds batch embedding configuration.
type BatchConfig struct {
	InputDir     string        `mapstructure:"input_dir"`     // Directory for batch input files
	OutputDir    string        `mapstructure:"output_dir"`    // Directory for batch output files
	PollInterval time.Duration `mapstructure:"poll_interval"` // Polling interval for job status
	MaxWaitTime  time.Duration `mapstructure:"max_wait_time"` // Maximum time to wait for job completion
	Enabled      bool          `mapstructure:"enabled"`       // Whether batch embeddings are enabled
}

// BatchProcessingConfig holds enhanced batch processing configuration.
type BatchProcessingConfig struct {
	Enabled              bool                       `mapstructure:"enabled"`                // Enable queue-based batch processing
	ThresholdChunks      int                        `mapstructure:"threshold_chunks"`       // Min chunks to trigger batch processing
	BatchSizes           map[string]BatchSizeConfig `mapstructure:"batch_sizes"`            // Batch size configuration by priority
	FallbackToSequential bool                       `mapstructure:"fallback_to_sequential"` // Fall back to individual processing on failures
	QueueLimits          QueueLimitsConfig          `mapstructure:"queue_limits"`           // Queue size and wait time limits
	DefaultPriority      string                     `mapstructure:"default_priority"`       // Default priority for job processing
	UseTestEmbeddings    bool                       `mapstructure:"use_test_embeddings"`    // Use test embeddings (for testing/TDD only)
	MaxBatchSize         int                        `mapstructure:"max_batch_size"`         // Maximum chunks per API batch
	InitialBackoff       time.Duration              `mapstructure:"initial_backoff"`        // Initial backoff delay for retries
	MaxBackoff           time.Duration              `mapstructure:"max_backoff"`            // Maximum backoff delay
	MaxRetries           int                        `mapstructure:"max_retries"`            // Maximum retry attempts per batch
	EnableBatchChunking  bool                       `mapstructure:"enable_batch_chunking"`  // Enable/disable batch chunking
	PollerInterval       time.Duration              `mapstructure:"poller_interval"`        // Interval for polling Gemini batch jobs
	MaxConcurrentPolls   int                        `mapstructure:"max_concurrent_polls"`   // Max concurrent batch job polls

	// Batch Submitter configuration (rate-limit-aware submission)
	SubmitterPollInterval    time.Duration `mapstructure:"submitter_poll_interval"`    // How often submitter checks for pending batches
	MaxConcurrentSubmissions int           `mapstructure:"max_concurrent_submissions"` // Max parallel Gemini API submissions
	SubmissionInitialBackoff time.Duration `mapstructure:"submission_initial_backoff"` // Initial backoff on rate limit
	SubmissionMaxBackoff     time.Duration `mapstructure:"submission_max_backoff"`     // Maximum backoff duration
	MaxSubmissionAttempts    int           `mapstructure:"max_submission_attempts"`    // Max retry attempts per batch
}

// BatchSizeConfig holds batch size configuration for a specific priority level.
type BatchSizeConfig struct {
	Min     int           `mapstructure:"min"`     // Minimum batch size
	Max     int           `mapstructure:"max"`     // Maximum batch size
	Timeout time.Duration `mapstructure:"timeout"` // Timeout for batch processing
}

// QueueLimitsConfig holds queue limits configuration.
type QueueLimitsConfig struct {
	MaxQueueSize int           `mapstructure:"max_queue_size"` // Maximum requests in queue
	MaxWaitTime  time.Duration `mapstructure:"max_wait_time"`  // Maximum time waiting in queue
}

// LogConfig holds logging configuration.
type LogConfig struct {
	Level  string `mapstructure:"level"`
	Format string `mapstructure:"format"`
}

// New creates a new Config instance from Viper.
func New(v *viper.Viper) *Config {
	var config Config

	// Unmarshal configuration
	if err := v.Unmarshal(&config); err != nil {
		panic(fmt.Errorf("unable to decode config: %w", err))
	}

	// Validate configuration
	if err := config.Validate(); err != nil {
		panic(fmt.Errorf("invalid configuration: %w", err))
	}

	return &config
}

// Validate checks if the configuration is valid.
func (c *Config) Validate() error {
	// Required fields validation
	if c.Database.User == "" {
		return errors.New("database.user is required")
	}

	if c.Database.Name == "" {
		return errors.New("database.name is required")
	}

	// Validate Gemini config when in production
	if c.Log.Level == "error" || c.Log.Level == "fatal" {
		if c.Gemini.APIKey == "" {
			return errors.New("gemini.api_key is required in production")
		}
	}

	// Validate numeric ranges
	if c.Worker.Concurrency < 1 {
		return errors.New("worker.concurrency must be at least 1")
	}

	if c.Database.Port < 1 || c.Database.Port > 65535 {
		return errors.New("database.port must be between 1 and 65535")
	}

	return nil
}<|MERGE_RESOLUTION|>--- conflicted
+++ resolved
@@ -10,23 +10,14 @@
 
 // Config holds the complete application configuration.
 type Config struct {
-<<<<<<< HEAD
 	API             APIConfig             `mapstructure:"api"`
 	Worker          WorkerConfig          `mapstructure:"worker"`
 	Database        DatabaseConfig        `mapstructure:"database"`
 	NATS            NATSConfig            `mapstructure:"nats"`
+	Search          SearchConfig          `mapstructure:"search"`
 	Gemini          GeminiConfig          `mapstructure:"gemini"`
 	BatchProcessing BatchProcessingConfig `mapstructure:"batch_processing"`
 	Log             LogConfig             `mapstructure:"log"`
-=======
-	API      APIConfig      `mapstructure:"api"`
-	Worker   WorkerConfig   `mapstructure:"worker"`
-	Database DatabaseConfig `mapstructure:"database"`
-	NATS     NATSConfig     `mapstructure:"nats"`
-	Search   SearchConfig   `mapstructure:"search"`
-	Gemini   GeminiConfig   `mapstructure:"gemini"`
-	Log      LogConfig      `mapstructure:"log"`
->>>>>>> 90bbd1b8
 }
 
 // APIConfig holds API server configuration.
