package valueobject

import (
	"codechunking/internal/application/common/slogger"
	"context"
	"errors"
	"fmt"
	"strings"
	"sync"
	"time"

	tree_sitter "github.com/alexaandru/go-tree-sitter-bare"
	"go.opentelemetry.io/otel"
	"go.opentelemetry.io/otel/attribute"
	"go.opentelemetry.io/otel/metric"
)

// ParseTree represents a tree-sitter parse tree as a value object.
type ParseTree struct {
	language       Language
	rootNode       *ParseNode
	source         []byte
	metadata       ParseMetadata
	createdAt      time.Time
	isCleanedUp    bool
	mu             sync.RWMutex
	treeSitterTree *tree_sitter.Tree // Reference to actual tree-sitter tree for proper cleanup
	metrics        *parseTreeMetrics // OTEL metrics
}

// ParseNode represents a node in the parse tree.
type ParseNode struct {
	Type      string
	StartByte uint32
	EndByte   uint32
	StartPos  Position
	EndPos    Position
	Children  []*ParseNode
	tsNode    *tree_sitter.Node // Reference to actual tree-sitter node
}

// Position represents a position in source code.
type Position struct {
	Row    uint32
	Column uint32
}

// ParseMetadata contains metadata about the parse operation.
type ParseMetadata struct {
	ParseDuration     time.Duration
	TreeSitterVersion string
	GrammarVersion    string
	NodeCount         int
	MaxDepth          int
	MemoryUsage       int64
	ErrorCount        int
}

// parseTreeMetrics holds OTEL metrics for ParseTree operations.
type parseTreeMetrics struct {
	parseOperationsCounter   metric.Int64Counter
	parseTimeHistogram       metric.Float64Histogram
	treeNodeCountHistogram   metric.Int64Histogram
	treeDepthHistogram       metric.Int64Histogram
	cleanupOperationsCounter metric.Int64Counter
	memoryUsageGauge         metric.Int64Gauge
}

// NewParseTree creates a new ParseTree value object with validation and production features.
func NewParseTree(
	ctx context.Context,
	language Language,
	rootNode *ParseNode,
	source []byte,
	metadata ParseMetadata,
) (*ParseTree, error) {
	if rootNode == nil {
		slogger.Error(ctx, "Failed to create ParseTree: root node is nil", slogger.Fields{
			"language":      language.Name(),
			"source_length": len(source),
		})
		return nil, errors.New("root node cannot be nil")
	}

	if len(source) == 0 {
		slogger.Error(ctx, "Failed to create ParseTree: empty source code", slogger.Fields{
			"language": language.Name(),
		})
		return nil, errors.New("source code cannot be empty")
	}

	if int64(rootNode.EndByte) > int64(len(source)) {
		slogger.Error(ctx, "Failed to create ParseTree: root node end byte exceeds source length", slogger.Fields{
			"language":      language.Name(),
			"source_length": len(source),
			"root_end_byte": rootNode.EndByte,
		})
		return nil, errors.New("root node end byte exceeds source length")
	}

	// Initialize OTEL metrics
	metrics, err := initParseTreeMetrics()
	if err != nil {
		slogger.Warn(ctx, "Failed to initialize parse tree metrics, continuing without metrics", slogger.Fields{
			"error":    err.Error(),
			"language": language.Name(),
		})
	}

	pt := &ParseTree{
		language:    language,
		rootNode:    rootNode,
		source:      source,
		metadata:    metadata,
		createdAt:   time.Now(),
		isCleanedUp: false,
		metrics:     metrics,
	}

	// Record metrics
	if metrics != nil {
		metrics.recordParseOperation(
			ctx,
			language.Name(),
			metadata.ParseDuration,
			metadata.NodeCount,
			metadata.MaxDepth,
			int64(len(source)),
		)
	}

	slogger.Info(ctx, "ParseTree created successfully", slogger.Fields{
		"language":       language.Name(),
		"node_count":     metadata.NodeCount,
		"max_depth":      metadata.MaxDepth,
		"source_length":  len(source),
		"parse_duration": metadata.ParseDuration.String(),
	})

	return pt, nil
}

// SetTreeSitterTree sets the tree-sitter tree reference for native error detection.
func (pt *ParseTree) SetTreeSitterTree(tree *tree_sitter.Tree) {
	pt.mu.Lock()
	defer pt.mu.Unlock()
	pt.treeSitterTree = tree
}

// NewParseMetadata creates a new ParseMetadata value object.
func NewParseMetadata(duration time.Duration, treeSitterVersion, grammarVersion string) (ParseMetadata, error) {
	if duration < 0 {
		return ParseMetadata{}, errors.New("parse duration cannot be negative")
	}

	return ParseMetadata{
		ParseDuration:     duration,
		TreeSitterVersion: treeSitterVersion,
		GrammarVersion:    grammarVersion,
		NodeCount:         0,
		MaxDepth:          0,
	}, nil
}

// Language returns the language of the parse tree.
func (pt *ParseTree) Language() Language {
	return pt.language
}

// RootNode returns the root node of the parse tree.
func (pt *ParseTree) RootNode() *ParseNode {
	return pt.rootNode
}

// Source returns the source code of the parse tree.
func (pt *ParseTree) Source() []byte {
	return pt.source
}

// Metadata returns the metadata of the parse tree.
func (pt *ParseTree) Metadata() ParseMetadata {
	return pt.metadata
}

// CreatedAt returns when the parse tree was created.
func (pt *ParseTree) CreatedAt() time.Time {
	return pt.createdAt
}

// IsCleanedUp returns whether the parse tree has been cleaned up.
func (pt *ParseTree) IsCleanedUp() bool {
	return pt.isCleanedUp
}

// GetNodesByType returns all nodes of a specific type.
func (pt *ParseTree) GetNodesByType(nodeType string) []*ParseNode {
	if pt.isCleanedUp {
		return []*ParseNode{}
	}

	var result []*ParseNode
	pt.collectNodesByType(pt.rootNode, nodeType, &result)
	return result
}

// collectNodesByType recursively collects nodes of a specific type.
func (pt *ParseTree) collectNodesByType(node *ParseNode, nodeType string, result *[]*ParseNode) {
	if node == nil {
		return
	}

	if node.Type == nodeType {
		*result = append(*result, node)
	}

	for _, child := range node.Children {
		pt.collectNodesByType(child, nodeType, result)
	}
}

// GetNodeAtPosition returns the node at a specific position.
func (pt *ParseTree) GetNodeAtPosition(pos Position) *ParseNode {
	if pt.isCleanedUp {
		return nil
	}
	return pt.findNodeAtPosition(pt.rootNode, pos)
}

// findNodeAtPosition recursively finds the node at a position.
func (pt *ParseTree) findNodeAtPosition(node *ParseNode, pos Position) *ParseNode {
	if node == nil {
		return nil
	}

	// Check if position is within this node
	if pos.Row >= node.StartPos.Row && pos.Row <= node.EndPos.Row {
		if pos.Row == node.StartPos.Row && pos.Column < node.StartPos.Column {
			return nil
		}
		if pos.Row == node.EndPos.Row && pos.Column > node.EndPos.Column {
			return nil
		}

		// Check children first (more specific)
		for _, child := range node.Children {
			if childResult := pt.findNodeAtPosition(child, pos); childResult != nil {
				return childResult
			}
		}

		// Return this node if no child contains the position
		return node
	}

	return nil
}

// GetNodeAtByteOffset returns the node at a specific byte offset.
func (pt *ParseTree) GetNodeAtByteOffset(offset uint32) *ParseNode {
	if pt.isCleanedUp {
		return nil
	}
	return pt.findNodeAtByteOffset(pt.rootNode, offset)
}

// findNodeAtByteOffset recursively finds the node at a byte offset.
func (pt *ParseTree) findNodeAtByteOffset(node *ParseNode, offset uint32) *ParseNode {
	if node == nil {
		return nil
	}

	// Check if offset is within this node
	if offset >= node.StartByte && offset <= node.EndByte {
		// Check children first (more specific)
		for _, child := range node.Children {
			if childResult := pt.findNodeAtByteOffset(child, offset); childResult != nil {
				return childResult
			}
		}

		// Return this node if no child contains the offset
		return node
	}

	return nil
}

// SanitizeContent removes null bytes (0x00) from content to ensure PostgreSQL UTF-8 compatibility.
// PostgreSQL's TEXT columns with UTF-8 encoding cannot store null bytes, which may be present in
// binary files or certain source code files. This function removes all null bytes while preserving
// all other content, including valid UTF-8 sequences.
func SanitizeContent(content string) string {
	// Fast path: if no null bytes, return unchanged
	if !strings.Contains(content, "\x00") {
		return content
	}
	// Remove all null bytes
	return strings.ReplaceAll(content, "\x00", "")
}

// GetNodeText returns the text content of a node with null byte sanitization.
// Content is sanitized to ensure PostgreSQL UTF-8 compatibility by removing null bytes.
func (pt *ParseTree) GetNodeText(node *ParseNode) string {
	return pt.GetNodeTextWithContext(context.Background(), node)
}

// GetNodeTextWithContext returns the text content of a node with context for logging.
func (pt *ParseTree) GetNodeTextWithContext(ctx context.Context, node *ParseNode) string {
	if pt.isCleanedUp || node == nil {
		return ""
	}

	var content string

	// Use Content() method if tree-sitter node is available
	if tsNode := node.TreeSitterNode(); tsNode != nil && !tsNode.IsNull() {
<<<<<<< HEAD
		return SanitizeContent(tsNode.Content(pt.source))
	}

	// Fallback to byte slicing
	if int64(node.EndByte) > int64(len(pt.source)) {
		return ""
	}

	return SanitizeContent(string(pt.source[node.StartByte:node.EndByte]))
=======
		content = tsNode.Content(pt.source)
	} else {
		// Fallback to byte slicing
		if int64(node.EndByte) > int64(len(pt.source)) {
			return ""
		}
		content = string(pt.source[node.StartByte:node.EndByte])
	}

	// Check for null bytes and log if found (for monitoring)
	nullCount := strings.Count(content, "\x00")
	if nullCount > 0 {
		slogger.Warn(ctx, "Null bytes detected in node content, removing for PostgreSQL compatibility", slogger.Fields{
			"null_byte_count": nullCount,
			"language":        pt.language.Name(),
			"node_type":       node.Type,
			"start_byte":      node.StartByte,
			"end_byte":        node.EndByte,
		})
	}

	// Remove null bytes for PostgreSQL UTF-8 compatibility
	return strings.ReplaceAll(content, "\x00", "")
>>>>>>> 41f588ba
}

// GetTreeDepth returns the maximum depth of the parse tree.
func (pt *ParseTree) GetTreeDepth() int {
	if pt.isCleanedUp {
		return 0
	}
	return pt.calculateDepth(pt.rootNode, 1)
}

// calculateDepth recursively calculates the depth of the tree.
func (pt *ParseTree) calculateDepth(node *ParseNode, currentDepth int) int {
	if node == nil {
		return currentDepth - 1
	}

	maxDepth := currentDepth
	for _, child := range node.Children {
		childDepth := pt.calculateDepth(child, currentDepth+1)
		if childDepth > maxDepth {
			maxDepth = childDepth
		}
	}

	return maxDepth
}

// GetTotalNodeCount returns the total number of nodes in the tree.
func (pt *ParseTree) GetTotalNodeCount() int {
	if pt.isCleanedUp {
		return 0
	}
	return pt.countNodes(pt.rootNode)
}

// countNodes recursively counts nodes in the tree.
func (pt *ParseTree) countNodes(node *ParseNode) int {
	if node == nil {
		return 0
	}

	count := 1
	for _, child := range node.Children {
		count += pt.countNodes(child)
	}

	return count
}

// IsWellFormed checks if the parse tree is well-formed.
func (pt *ParseTree) IsWellFormed() (bool, error) {
	if pt.isCleanedUp {
		return false, errors.New("parse tree has been cleaned up")
	}

	return pt.validateNode(pt.rootNode)
}

// validateNode recursively validates a node and its children.
func (pt *ParseTree) validateNode(node *ParseNode) (bool, error) {
	if node == nil {
		return false, errors.New("node is nil")
	}

	// Basic validation
	if node.StartByte > node.EndByte {
		return false, errors.New("node start byte is greater than end byte")
	}

	if int64(node.EndByte) > int64(len(pt.source)) {
		return false, errors.New("node end byte exceeds source length")
	}

	// Validate children
	for _, child := range node.Children {
		isValid, err := pt.validateNode(child)
		if !isValid {
			return false, err
		}
	}

	return true, nil
}

// HasSyntaxErrors checks if the parse tree has syntax errors using tree-sitter's native error detection.
func (pt *ParseTree) HasSyntaxErrors() (bool, error) {
	if pt.isCleanedUp {
		return false, errors.New("parse tree has been cleaned up")
	}

	// First check if we have tree-sitter tree reference for native error detection
	if pt.treeSitterTree != nil {
		rootTSNode := pt.treeSitterTree.RootNode()
		if !rootTSNode.IsNull() {
			return rootTSNode.HasError(), nil
		}
	}

	// Fallback to checking nodes for tree-sitter native methods if available
	return pt.hasErrorNodesWithNativeMethods(pt.rootNode), nil
}

// hasErrorNodesWithNativeMethods recursively checks for error nodes using tree-sitter's native methods.
func (pt *ParseTree) hasErrorNodesWithNativeMethods(node *ParseNode) bool {
	if node == nil {
		return false
	}

	// Use tree-sitter native error detection if available
	if tsNode := node.TreeSitterNode(); tsNode != nil && !tsNode.IsNull() {
		return pt.checkTreeSitterNodeErrors(tsNode)
	} else if node.Type == "ERROR" || node.Type == "MISSING" {
		return true
	}

	// Recursively check children
	for _, child := range node.Children {
		if pt.hasErrorNodesWithNativeMethods(child) {
			return true
		}
	}

	return false
}

// checkTreeSitterNodeErrors checks tree-sitter native error methods for a node.
func (pt *ParseTree) checkTreeSitterNodeErrors(tsNode *tree_sitter.Node) bool {
	// Check HasError() - if node or children have errors
	if tsNode.HasError() {
		return true
	}
	// Check IsError() - if node is specifically an error node
	if tsNode.IsError() {
		return true
	}
	// Check IsMissing() - if required tokens are missing
	if tsNode.IsMissing() {
		return true
	}
	return false
}

// ValidateConsistency validates the consistency of the parse tree.
func (pt *ParseTree) ValidateConsistency() (bool, error) {
	if pt.isCleanedUp {
		return false, errors.New("parse tree has been cleaned up")
	}

	// Check if metadata node count matches actual count
	actualCount := pt.GetTotalNodeCount()
	if pt.metadata.NodeCount > 0 && pt.metadata.NodeCount != actualCount {
		return false, errors.New("metadata node count inconsistent with actual tree")
	}

	// Check if metadata max depth matches actual depth
	actualDepth := pt.GetTreeDepth()
	if pt.metadata.MaxDepth > 0 && pt.metadata.MaxDepth != actualDepth {
		return false, fmt.Errorf(
			"metadata max depth %d inconsistent with actual depth %d",
			pt.metadata.MaxDepth,
			actualDepth,
		)
	}

	return true, nil
}

// ToJSON serializes the parse tree to JSON.
func (pt *ParseTree) ToJSON() (string, error) {
	if pt.isCleanedUp {
		return "", errors.New("parse tree has been cleaned up")
	}

	return fmt.Sprintf(`{
  "language": "%s",
  "rootNode": {
    "type": "%s",
    "startByte": %d,
    "endByte": %d
  },
  "metadata": {
    "nodeCount": %d,
    "maxDepth": %d,
    "treeSitterVersion": "%s",
    "grammarVersion": "%s"
  },
  "createdAt": "%s"
}`, pt.language.Name(), pt.rootNode.Type, pt.rootNode.StartByte, pt.rootNode.EndByte,
		pt.metadata.NodeCount, pt.metadata.MaxDepth, pt.metadata.TreeSitterVersion,
		pt.metadata.GrammarVersion, pt.createdAt.Format(time.RFC3339)), nil
}

// ToSExpression converts the parse tree to S-expression format.
func (pt *ParseTree) ToSExpression() (string, error) {
	if pt.isCleanedUp {
		return "", errors.New("parse tree has been cleaned up")
	}

	return pt.nodeToSExpression(pt.rootNode), nil
}

// nodeToSExpression recursively converts a node to S-expression.
func (pt *ParseTree) nodeToSExpression(node *ParseNode) string {
	if node == nil {
		return ""
	}

	if len(node.Children) == 0 {
		return fmt.Sprintf("(%s)", node.Type)
	}

	var parts []string
	parts = append(parts, node.Type)

	for _, child := range node.Children {
		parts = append(parts, pt.nodeToSExpression(child))
	}

	return fmt.Sprintf("(%s)", strings.Join(parts, " "))
}

// ToGraphQLSchema converts the parse tree to GraphQL schema format.
func (pt *ParseTree) ToGraphQLSchema() (string, error) {
	if pt.isCleanedUp {
		return "", errors.New("parse tree has been cleaned up")
	}

	return `type ParseTree {
  language: String!
  rootNode: ParseNode!
  metadata: ParseMetadata!
  createdAt: String!
}

type ParseNode {
  type: String!
  startByte: Int!
  endByte: Int!
  startPos: Position!
  endPos: Position!
  children: [ParseNode!]!
}

type Position {
  row: Int!
  column: Int!
}

type ParseMetadata {
  nodeCount: Int!
  maxDepth: Int!
  parseDuration: String!
  treeSitterVersion: String!
  grammarVersion: String!
}`, nil
}

// initParseTreeMetrics initializes OTEL metrics for ParseTree operations.
func initParseTreeMetrics() (*parseTreeMetrics, error) {
	meter := otel.Meter("codechunking/parse_tree")

	parseOpsCounter, err := meter.Int64Counter(
		"parse_tree_operations_total",
		metric.WithDescription("Total number of parse tree operations"),
	)
	if err != nil {
		return nil, fmt.Errorf("failed to create parse operations counter: %w", err)
	}

	parseTimeHist, err := meter.Float64Histogram(
		"parse_tree_duration_seconds",
		metric.WithDescription("Duration of parse tree operations in seconds"),
	)
	if err != nil {
		return nil, fmt.Errorf("failed to create parse time histogram: %w", err)
	}

	nodeCountHist, err := meter.Int64Histogram(
		"parse_tree_node_count",
		metric.WithDescription("Number of nodes in parse tree"),
	)
	if err != nil {
		return nil, fmt.Errorf("failed to create node count histogram: %w", err)
	}

	depthHist, err := meter.Int64Histogram(
		"parse_tree_depth",
		metric.WithDescription("Depth of parse tree"),
	)
	if err != nil {
		return nil, fmt.Errorf("failed to create depth histogram: %w", err)
	}

	cleanupCounter, err := meter.Int64Counter(
		"parse_tree_cleanup_operations_total",
		metric.WithDescription("Total number of parse tree cleanup operations"),
	)
	if err != nil {
		return nil, fmt.Errorf("failed to create cleanup counter: %w", err)
	}

	memoryGauge, err := meter.Int64Gauge(
		"parse_tree_memory_usage_bytes",
		metric.WithDescription("Memory usage of parse tree in bytes"),
	)
	if err != nil {
		return nil, fmt.Errorf("failed to create memory gauge: %w", err)
	}

	return &parseTreeMetrics{
		parseOperationsCounter:   parseOpsCounter,
		parseTimeHistogram:       parseTimeHist,
		treeNodeCountHistogram:   nodeCountHist,
		treeDepthHistogram:       depthHist,
		cleanupOperationsCounter: cleanupCounter,
		memoryUsageGauge:         memoryGauge,
	}, nil
}

// recordParseOperation records metrics for a parse operation.
func (m *parseTreeMetrics) recordParseOperation(
	ctx context.Context,
	language string,
	duration time.Duration,
	nodeCount, depth int,
	sourceSize int64,
) {
	attrs := []attribute.KeyValue{
		attribute.String("language", language),
		attribute.String("operation", "create"),
	}

	m.parseOperationsCounter.Add(ctx, 1, metric.WithAttributes(attrs...))
	m.parseTimeHistogram.Record(ctx, duration.Seconds(), metric.WithAttributes(attrs...))
	m.treeNodeCountHistogram.Record(ctx, int64(nodeCount), metric.WithAttributes(attrs...))
	m.treeDepthHistogram.Record(ctx, int64(depth), metric.WithAttributes(attrs...))
	m.memoryUsageGauge.Record(ctx, sourceSize, metric.WithAttributes(attrs...))
}

// recordCleanupOperation records metrics for a cleanup operation.
func (m *parseTreeMetrics) recordCleanupOperation(ctx context.Context, language string) {
	attrs := []attribute.KeyValue{
		attribute.String("language", language),
		attribute.String("operation", "cleanup"),
	}
	m.cleanupOperationsCounter.Add(ctx, 1, metric.WithAttributes(attrs...))
}

// Cleanup cleans up the parse tree resources with proper resource management.
func (pt *ParseTree) Cleanup(ctx context.Context) error {
	pt.mu.Lock()
	defer pt.mu.Unlock()

	if pt.isCleanedUp {
		slogger.Debug(ctx, "ParseTree already cleaned up", slogger.Fields{
			"language": pt.language.Name(),
		})
		return nil
	}

	slogger.Debug(ctx, "Cleaning up ParseTree resources", slogger.Fields{
		"language":   pt.language.Name(),
		"node_count": pt.metadata.NodeCount,
	})

	// Clean up tree-sitter tree if it exists
	if pt.treeSitterTree != nil {
		pt.treeSitterTree.Close()
		pt.treeSitterTree = nil
	}

	// Record cleanup metrics
	if pt.metrics != nil {
		pt.metrics.recordCleanupOperation(ctx, pt.language.Name())
	}

	pt.isCleanedUp = true
	pt.rootNode = nil
	pt.source = nil

	slogger.Info(ctx, "ParseTree resources cleaned up successfully", slogger.Fields{
		"language": pt.language.Name(),
	})

	return nil
}

// NewParseNodeWithTreeSitter creates a new ParseNode with tree-sitter node reference.
func NewParseNodeWithTreeSitter(
	nodeType string,
	startByte, endByte uint32,
	startPos, endPos Position,
	children []*ParseNode,
	tsNode tree_sitter.Node,
) (*ParseNode, error) {
	return &ParseNode{
		Type:      nodeType,
		StartByte: startByte,
		EndByte:   endByte,
		StartPos:  startPos,
		EndPos:    endPos,
		Children:  children,
		tsNode:    &tsNode,
	}, nil
}

// HasTreeSitterNode returns true if this ParseNode has a tree-sitter node reference.
func (pn *ParseNode) HasTreeSitterNode() bool {
	return pn != nil && pn.tsNode != nil
}

// TreeSitterNode returns the tree-sitter node reference if available.
func (pn *ParseNode) TreeSitterNode() *tree_sitter.Node {
	if pn == nil || pn.tsNode == nil {
		return nil
	}
	return pn.tsNode
}

// IsErrorNode checks if a node represents an error.
func (pn *ParseNode) IsErrorNode() bool {
	return pn != nil && pn.Type == "ERROR"
}

// ChildByFieldName returns a child node by its field name from the tree-sitter grammar.
// This method uses tree-sitter's field access capabilities to find named fields
// according to the grammar definition, providing a more reliable way to access
// specific parts of a language construct than manual traversal.
//
// Parameters:
//
//	fieldName - The name of the field as defined in the tree-sitter grammar
//
// Returns:
//
//	*ParseNode - The child node for the specified field, or nil if not found
//
// Example usage:
//
//	// For a method_declaration node, get the receiver field
//	receiverNode := methodNode.ChildByFieldName("receiver")
//
//	// For a function_declaration node, get parameters and result
//	parametersNode := functionNode.ChildByFieldName("parameters")
//	resultNode := functionNode.ChildByFieldName("result")
func (pn *ParseNode) ChildByFieldName(fieldName string) *ParseNode {
	if pn == nil || fieldName == "" {
		return nil
	}

	// Use tree-sitter node field access if available
	if pn.tsNode != nil {
		// Get the child node by field name from tree-sitter
		childTSNode := pn.tsNode.ChildByFieldName(fieldName)
		if childTSNode.IsNull() {
			return nil
		}

		// Get positions with safe conversion from uint to uint32
		childStartByte := childTSNode.StartByte()
		childEndByte := childTSNode.EndByte()

		// Check for potential overflow before conversion
		if childStartByte > 0xFFFFFFFF || childEndByte > 0xFFFFFFFF {
			return nil // Position too large for uint32
		}

		// Find the corresponding ParseNode in our children
		// We need to match by position since ParseNode wraps tree-sitter nodes
		for _, child := range pn.Children {
			if child != nil && child.StartByte == uint32(childStartByte) &&
				child.EndByte == uint32(childEndByte) {
				return child
			}
		}

		// If we have a tree-sitter node but no corresponding ParseNode,
		// we may need to create one (this shouldn't happen in normal use)
		return nil
	}

	// Fallback: If no tree-sitter node, we cannot determine field names reliably
	// Field access requires the grammar information from tree-sitter
	return nil
}<|MERGE_RESOLUTION|>--- conflicted
+++ resolved
@@ -314,17 +314,6 @@
 
 	// Use Content() method if tree-sitter node is available
 	if tsNode := node.TreeSitterNode(); tsNode != nil && !tsNode.IsNull() {
-<<<<<<< HEAD
-		return SanitizeContent(tsNode.Content(pt.source))
-	}
-
-	// Fallback to byte slicing
-	if int64(node.EndByte) > int64(len(pt.source)) {
-		return ""
-	}
-
-	return SanitizeContent(string(pt.source[node.StartByte:node.EndByte]))
-=======
 		content = tsNode.Content(pt.source)
 	} else {
 		// Fallback to byte slicing
@@ -348,7 +337,6 @@
 
 	// Remove null bytes for PostgreSQL UTF-8 compatibility
 	return strings.ReplaceAll(content, "\x00", "")
->>>>>>> 41f588ba
 }
 
 // GetTreeDepth returns the maximum depth of the parse tree.
